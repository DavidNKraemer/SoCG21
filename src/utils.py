--- conflicted
+++ resolved
@@ -47,20 +47,11 @@
             underlying Pytorch network
         """
         self.model = model
-<<<<<<< HEAD
         self.parameters = self.model.parameters
         
         # tuple of shapes of every parameter layer of the network
         self.shape = tuple(p.shape for p in self.parameters())
         
-=======
-
-        # tuple of shapes of every parameter layer of the network
-        self.shape = tuple(
-            values.shape for values in self.model.state_dict().values()
-        )
-
->>>>>>> 1d497efc
         # total number of weights in the network
         self.size = sum(reduce(mul, shape) for shape in self.shape)
 
@@ -75,15 +66,8 @@
         values: torch.tensor
             Flattened representation of the underlying network
         """
-<<<<<<< HEAD
         return torch.cat([p.data.reshape(-1) for p in self.parameters()])
     
-=======
-        return torch.cat([
-            v.reshape(-1) for v in self.model.state_dict().values()
-        ])
-
->>>>>>> 1d497efc
     @values.setter
     def values(self, new_values):
         """
@@ -102,7 +86,6 @@
         new_values.size() == self.size
         """
         assert new_values.size()[0] == self.size, "Error"
-<<<<<<< HEAD
         
         index = 0     
         
@@ -119,27 +102,6 @@
 
             # move the block forward
             index += size
-=======
-
-        new_dict = {}  # to update the state_dict
-        index = 0
-
-        # loop through every layer of the model
-        for key, shape in zip(self.model.state_dict().keys(), self.shape):
-            # size of the current layer
-            block_size = reduce(mul, shape)
-
-            # select the corresponding block in the new_values
-            block = new_values[index:index+block_size][:].reshape(shape)
-
-            # push the block to the dictionary
-            new_dict[key] = block
-
-            # move the block forward
-            index += block_size
-
-        self.model.load_state_dict(new_dict)
->>>>>>> 1d497efc
 
     def __str__(self):
         """
