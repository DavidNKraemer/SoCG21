--- conflicted
+++ resolved
@@ -184,54 +184,6 @@
 
         for specie in self.population:
             specie.weights += np.random.randn(*specie.weights.shape) / self.generation
-<<<<<<< HEAD
-=======
-
-
-def amxo_co(p1, p2):
-    """
-    Given parent parameters p1 and p2, compute the crossover parameter x defined
-    by
-
-    x[i] = alpha[i] * p1[i] + (1. - alpha[i]) * p2[i]
-
-    where alpha is a uniform random variable of identical shape
-    """
-    assert p1.shape == p2.shape
-
-    alpha = np.random.rand(*p1.shape)
-    return alpha * p1 + (1. - alpha) * p2
-
-def heuristic_co(p1, p2):
-    """
-    Given parent parameters p1 and p2, compute the crossover parameter x defined
-    by
-
-    x[i] = alpha * (p2[i] - p1[i]) + p2[i]
-
-    where alpha is a uniform random variable in [0,1]
-    """
-    assert p1.shape == p2.shape
-
-    alpha = np.random.rand()
-    return alpha * (p2 - p1) + p2
-
-def laplace_co(p1, p2, loc=0., scale=1.):
-    assert p1.shape == p2.shape
-
-    alpha = np.random.rand()
-    beta = loc - (1 if alpha <= 0.5 else 1) * scale * np.log(alpha)
-
-    x1, x2 = p1 + beta * abs(p1 - p2), p2 + beta * abs(p1 - p2)
-    return x1 if np.random.rand() < 0.5 else x2
-
-def blxa_co(p1, p2):
-    assert p1.shape == p2.shape
-
-    upper = np.maximum(p1, p2)
-    lower = np.minimum(p1, p2)
-
-
 
 
 def f(x):
@@ -249,5 +201,4 @@
     ga.crossover()
     ga.mutate()
 ga.evaluate()
-print(ga.population[0])
->>>>>>> 13bb667c
+print(ga.population[0])