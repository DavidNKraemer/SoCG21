--- conflicted
+++ resolved
@@ -65,13 +65,8 @@
         where alpha is a uniform random variable of identical shape
         """
         assert p1.shape == p2.shape
-<<<<<<< HEAD
     
         alpha = torch.rand(*p1.shape)
-=======
-
-        alpha = np.random.rand(*p1.shape)
->>>>>>> 1d497efc
         return alpha * p1 + (1. - alpha) * p2
 
     @staticmethod
@@ -85,19 +80,13 @@
         where alpha is a uniform random variable in [0,1]
         """
         assert p1.shape == p2.shape
-<<<<<<< HEAD
     
         alpha = torch.rand()
-=======
-
-        alpha = np.random.rand()
->>>>>>> 1d497efc
         return alpha * (p2 - p1) + p2
 
     @staticmethod
     def laplace(p1, p2, loc=0., scale=1.):
         assert p1.shape == p2.shape
-<<<<<<< HEAD
     
         alpha = torch.rand()
         beta = loc - (1 if alpha <= 0.5 else 1) * scale * torch.log(alpha)
@@ -116,31 +105,10 @@
         lower -= length * alpha
     
         return lower + (upper - lower) * torch.rand(*p1.shape)
-=======
-
-        alpha = np.random.rand()
-        beta = loc - (1 if alpha <= 0.5 else 1) * scale * np.log(alpha)
-
-        x1, x2 = p1 + beta * abs(p1 - p2), p2 + beta * abs(p1 - p2)
-        return x1 if np.random.rand() < 0.5 else x2
-
-    @staticmethod
-    def blxa(p1, p2, alpha=0.5):
-        assert p1.shape == p2.shape
-
-        upper = np.maximum(p1, p2)
-        lower = np.minimum(p1, p2)
-        length = upper - lower
-        upper += length * alpha
-        lower -= length * alpha
-
-        return lower + (upper - lower) * np.random.rand(*p1.shape)
->>>>>>> 1d497efc
 
     @staticmethod
     def pbxa(p1, p2, alpha=0.5):
         assert p1.shape == p2.shape
-<<<<<<< HEAD
     
         upper = torch.max(p1, p2)
         lower = torch.min(p1, p2)
@@ -149,16 +117,6 @@
         lower -= length * alpha
     
         return lower + (upper - lower) * torch.rand(*p1.shape)
-=======
-
-        upper = np.maximum(p1, p2)
-        lower = np.minimum(p1, p2)
-        length = upper - lower
-        upper += length * alpha
-        lower -= length * alpha
-
-        return lower + (upper - lower) * np.random.rand(*p1.shape)
->>>>>>> 1d497efc
 
 
 crossover = Crossover()
